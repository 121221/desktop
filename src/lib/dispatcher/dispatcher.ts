import {ipcRenderer} from 'electron'
import {Disposable} from 'event-kit'
import User, {IUser} from '../../models/user'
import Repository, {IRepository} from '../../models/repository'
import guid from '../guid'
import {AppState} from '../app-state'
import {Action} from './actions'

/**
 * Extend Error so that we can create new Errors with a callstack different from
 * the callsite.
 */
class IPCError extends Error {
  public message: string
  public stack: string

  public constructor(name: string, message: string, stack: string) {
    super(name)
    this.name = name
    this.message = message
    this.stack = stack
  }
}

interface IResult<T> {
  type: 'result'
  result: T
}

interface IError {
  type: 'error'
  error: Error
}

type IPCResponse<T> = IResult<T> | IError

/**
 * The Dispatcher acts as the hub for state. The StateHub if you will. It
 * decouples the consumer of state from where/how it is stored.
 */
export class Dispatcher {
  private dispatch<T>(action: Action): Promise<T> {
    return this.send(action.name, action)
  }

  private send<T>(name: string, args: Object): Promise<T> {
<<<<<<< HEAD
    let resolve: ((value: T) => void) | null = null
    const promise = new Promise<T>((_resolve, reject) => {
=======
    let resolve: (value: T) => void = null
    let reject: (error: Error) => void = null
    const promise = new Promise<T>((_resolve, reject_) => {
>>>>>>> fe5f49a4
      resolve = _resolve
      reject = reject_
    })

    const requestGuid = guid()
    ipcRenderer.once(`shared/response/${requestGuid}`, (event: any, args: any[]) => {
<<<<<<< HEAD
      resolve!(args[0] as T)
=======
      const response: IPCResponse<T> = args[0]
      if (response.type === 'result') {
        resolve((response as IResult<T>).result)
      } else {
        const errorInfo = (response as IError).error
        const error = new IPCError(errorInfo.name, errorInfo.message, errorInfo.stack)
        if (__DEV__) {
          console.error(`Error from IPC in response to ${name}:`)
          console.error(error)
        }

        reject(error)
      }
>>>>>>> fe5f49a4
    })

    ipcRenderer.send('shared/request', [{guid: requestGuid, name, args}])
    return promise
  }

  /** Get the users */
  public async getUsers(): Promise<User[]> {
    const json = await this.dispatch<IUser[]>({name: 'get-users'})
    return json.map(User.fromJSON)
  }

  /** Get the repositories the user has added to the app. */
  public async getRepositories(): Promise<Repository[]> {
    const json = await this.dispatch<IRepository[]>({name: 'get-repositories'})
    return json.map(Repository.fromJSON)
  }

  public async addRepositories(repositories: Repository[]): Promise<Repository[]> {
    const json = await this.dispatch<IRepository[]>({name: 'add-repositories', repositories})
    return json.map(Repository.fromJSON)
  }

  /** Request the user approve our OAuth request. This will open their browser. */
  public requestOAuth(): Promise<void> {
    return this.dispatch<void>({name: 'request-oauth'})
  }

  /** Register a listener function to be called when the state updates. */
  public onDidUpdate(fn: (state: AppState) => void): Disposable {
    const wrappedFn = (event: Electron.IpcRendererEvent, args: any[]) => {
      const state: {repositories: IRepository[], users: IUser[]} = args[0].state
      const users = state.users.map(User.fromJSON)
      const repositories = state.repositories.map(Repository.fromJSON)
      fn({users, repositories})
    }
    ipcRenderer.on('shared/did-update', wrappedFn)
    return new Disposable(() => {
      ipcRenderer.removeListener('shared/did-update', wrappedFn)
    })
  }

  /** Update the repository's GitHub repository. */
  public updateGitHubRepository(repository: Repository): Promise<void> {
    return this.dispatch<void>({name: 'update-github-repository', repository})
  }
}<|MERGE_RESOLUTION|>--- conflicted
+++ resolved
@@ -44,37 +44,28 @@
   }
 
   private send<T>(name: string, args: Object): Promise<T> {
-<<<<<<< HEAD
     let resolve: ((value: T) => void) | null = null
-    const promise = new Promise<T>((_resolve, reject) => {
-=======
-    let resolve: (value: T) => void = null
-    let reject: (error: Error) => void = null
-    const promise = new Promise<T>((_resolve, reject_) => {
->>>>>>> fe5f49a4
+    let reject: ((error: Error) => void) | null = null
+    const promise = new Promise<T>((_resolve, _reject) => {
       resolve = _resolve
-      reject = reject_
+      reject = _reject
     })
 
     const requestGuid = guid()
     ipcRenderer.once(`shared/response/${requestGuid}`, (event: any, args: any[]) => {
-<<<<<<< HEAD
-      resolve!(args[0] as T)
-=======
       const response: IPCResponse<T> = args[0]
       if (response.type === 'result') {
-        resolve((response as IResult<T>).result)
+        resolve!((response as IResult<T>).result)
       } else {
         const errorInfo = (response as IError).error
-        const error = new IPCError(errorInfo.name, errorInfo.message, errorInfo.stack)
+        const error = new IPCError(errorInfo.name, errorInfo.message, errorInfo.stack || '')
         if (__DEV__) {
           console.error(`Error from IPC in response to ${name}:`)
           console.error(error)
         }
 
-        reject(error)
+        reject!(error)
       }
->>>>>>> fe5f49a4
     })
 
     ipcRenderer.send('shared/request', [{guid: requestGuid, name, args}])
