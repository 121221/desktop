import * as React from 'react'
import CommitList from './commit-list'
import CommitSummaryContainer from './commit-summary-container'
import FileDiff from '../file-diff'
import Repository from '../../models/repository'
<<<<<<< HEAD
import {FileChange} from '../../models/status'
import { Commit } from '../../lib/local-git-operations'
import { Dispatcher } from '../../lib/dispatcher'
import { IHistoryState } from '../../lib/app-state'
import { ThrottledScheduler } from '../lib/throttled-scheduler'
=======
import { FileChange } from '../../models/status'
import { Commit, LocalGitOperations } from '../../lib/local-git-operations'
>>>>>>> 79d3b1bb

interface IHistoryProps {
  readonly repository: Repository
  readonly dispatcher: Dispatcher
  readonly history: IHistoryState
}

/** The History component. Contains the commit list, commit summary, and diff. */
<<<<<<< HEAD
export default class History extends React.Component<IHistoryProps, void> {
  private loadChangedFilesScheduler = new ThrottledScheduler(200)

  private onCommitSelected(commit: Commit) {
    const newSelection = {commit, file: null}
    this.props.dispatcher.changeHistorySelection(this.props.repository, newSelection)

    this.loadChangedFilesScheduler.queue(() => {
      this.props.dispatcher.loadChangedFilesForCurrentSelection(this.props.repository)
    })
  }

  private onFileSelected(file: FileChange) {
    const newSelection = {commit: this.props.history.selection.commit, file}
    this.props.dispatcher.changeHistorySelection(this.props.repository, newSelection)
  }

  public componentWillUnmount() {
    this.loadChangedFilesScheduler.clear()
=======
export default class History extends React.Component<IHistoryProps, IHistoryState> {
  public constructor(props: IHistoryProps) {
    super(props)

    this.state = { commits: new Array<Commit>(), selection: { commit: null, file: null } }
  }

  public async componentDidMount() {
    const commits = await LocalGitOperations.getHistory(this.props.repository)
    this.setState(Object.assign({}, this.state, { commits }))
  }

  private onCommitSelected(commit: Commit) {
    const newSelection = { commit, file: null }
    this.setState(Object.assign({}, this.state, { selection: newSelection }))
  }

  private onFileSelected(file: FileChange) {
    const newSelection = { commit: this.state.selection.commit, file }
    this.setState(Object.assign({}, this.state, { selection: newSelection }))
>>>>>>> 79d3b1bb
  }

  public render() {
    const commit = this.props.history.selection.commit
    const selectedFile = this.props.history.selection.file
    return (
      <div id='history'>
        <CommitList commits={this.props.history.commits}
                    selectedCommit={commit}
                    onCommitSelected={commit => this.onCommitSelected(commit)}/>
        <CommitSummaryContainer repository={this.props.repository}
                                commit={commit}
                                files={this.props.history.changedFiles}
                                selectedFile={this.props.history.selection.file}
                                onSelectedFileChanged={file => this.onFileSelected(file)}/>
        <FileDiff repository={this.props.repository}
                  relativePath={selectedFile ? selectedFile.path : null}
                  commit={commit}
                  readOnly={true} />
      </div>
    )
  }
}<|MERGE_RESOLUTION|>--- conflicted
+++ resolved
@@ -3,16 +3,11 @@
 import CommitSummaryContainer from './commit-summary-container'
 import FileDiff from '../file-diff'
 import Repository from '../../models/repository'
-<<<<<<< HEAD
-import {FileChange} from '../../models/status'
+import { FileChange } from '../../models/status'
 import { Commit } from '../../lib/local-git-operations'
 import { Dispatcher } from '../../lib/dispatcher'
 import { IHistoryState } from '../../lib/app-state'
 import { ThrottledScheduler } from '../lib/throttled-scheduler'
-=======
-import { FileChange } from '../../models/status'
-import { Commit, LocalGitOperations } from '../../lib/local-git-operations'
->>>>>>> 79d3b1bb
 
 interface IHistoryProps {
   readonly repository: Repository
@@ -21,12 +16,11 @@
 }
 
 /** The History component. Contains the commit list, commit summary, and diff. */
-<<<<<<< HEAD
 export default class History extends React.Component<IHistoryProps, void> {
   private loadChangedFilesScheduler = new ThrottledScheduler(200)
 
   private onCommitSelected(commit: Commit) {
-    const newSelection = {commit, file: null}
+    const newSelection = { commit, file: null }
     this.props.dispatcher.changeHistorySelection(this.props.repository, newSelection)
 
     this.loadChangedFilesScheduler.queue(() => {
@@ -35,34 +29,12 @@
   }
 
   private onFileSelected(file: FileChange) {
-    const newSelection = {commit: this.props.history.selection.commit, file}
+    const newSelection = { commit: this.props.history.selection.commit, file }
     this.props.dispatcher.changeHistorySelection(this.props.repository, newSelection)
   }
 
   public componentWillUnmount() {
     this.loadChangedFilesScheduler.clear()
-=======
-export default class History extends React.Component<IHistoryProps, IHistoryState> {
-  public constructor(props: IHistoryProps) {
-    super(props)
-
-    this.state = { commits: new Array<Commit>(), selection: { commit: null, file: null } }
-  }
-
-  public async componentDidMount() {
-    const commits = await LocalGitOperations.getHistory(this.props.repository)
-    this.setState(Object.assign({}, this.state, { commits }))
-  }
-
-  private onCommitSelected(commit: Commit) {
-    const newSelection = { commit, file: null }
-    this.setState(Object.assign({}, this.state, { selection: newSelection }))
-  }
-
-  private onFileSelected(file: FileChange) {
-    const newSelection = { commit: this.state.selection.commit, file }
-    this.setState(Object.assign({}, this.state, { selection: newSelection }))
->>>>>>> 79d3b1bb
   }
 
   public render() {
