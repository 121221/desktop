import * as React from 'react'
import { ipcRenderer, remote } from 'electron'

import { Resizable } from './resizable'
import RepositoriesList from './repositories-list'
import { default as RepositoryView } from './repository'
import NotLoggedIn from './not-logged-in'
import { WindowControls } from './window/window-controls'
import { Dispatcher, AppStore, GitUserStore } from '../lib/dispatcher'
import Repository from '../models/repository'
import { LocalGitOperations } from '../lib/local-git-operations'
import { MenuEvent } from '../main-process/menu'
import fatalError from '../lib/fatal-error'
import { IAppState, RepositorySection, Popup } from '../lib/app-state'
import Popuppy from './popuppy'
import CreateBranch from './create-branch'
import Branches from './branches'
import AddRepository from './add-repository'
<<<<<<< HEAD
import RenameBranch from './rename-branch'
=======
import DeleteBranch from './delete-branch'
>>>>>>> d6bc9a7e

interface IAppProps {
  readonly dispatcher: Dispatcher
  readonly appStore: AppStore
  readonly gitUserStore: GitUserStore
}

export default class App extends React.Component<IAppProps, IAppState> {
  public constructor(props: IAppProps) {
    super(props)

    this.state = props.appStore.getState()
    props.appStore.onDidUpdate(state => {
      state.users.forEach(user => {
        // In theory a user should _always_ have an array of emails (even if
        // it's empty). But in practice, if the user had run old dev builds this
        // may not be the case. So for now we need to guard this. We should
        // remove this check in the not too distant future.
        // @joshaber (August 10, 2016)
        if (!user.emails) { return }

        const gitUsers = user.emails.map(email => {
          return {
            endpoint: user.endpoint,
            email,
            login: user.login,
            avatarURL: user.avatarURL,
          }
        })

        for (const user of gitUsers) {
          this.props.gitUserStore.cacheUser(user)
        }
      })

      this.setState(state)
    })

    ipcRenderer.on('menu-event', (event: Electron.IpcRendererEvent, { name }: { name: MenuEvent }) => {
      this.onMenuEvent(name)
    })
  }

  private onMenuEvent(name: MenuEvent): any {
    switch (name) {
      case 'push': return this.push()
      case 'pull': return this.pull()
      case 'select-changes': return this.selectChanges()
      case 'select-history': return this.selectHistory()
      case 'add-local-repository': return this.showFileBrowser()
      case 'create-branch': return this.createBranch()
      case 'show-branches': return this.showBranches()
      case 'remove-repository': return this.removeRepository()
      case 'add-repository': return this.addRepository()
<<<<<<< HEAD
      case 'rename-branch': return this.renameBranch()
=======
      case 'delete-branch': return this.deleteBranch()
>>>>>>> d6bc9a7e
    }

    return fatalError(`Unknown menu event name: ${name}`)
  }

<<<<<<< HEAD
  private renameBranch() {
    this.props.dispatcher.showPopup(Popup.RenameBranch, this.state.selectedRepository)
=======
  private deleteBranch() {
    this.props.dispatcher.showPopup(Popup.DeleteBranch, this.state.selectedRepository)
>>>>>>> d6bc9a7e
  }

  private addRepository() {
    this.props.dispatcher.showPopup(Popup.AddRepository, null)
  }

  private createBranch() {
    this.props.dispatcher.showPopup(Popup.CreateBranch, this.state.selectedRepository)
  }

  private showBranches() {
    this.props.dispatcher.showPopup(Popup.ShowBranches, this.state.selectedRepository)
  }

  private selectChanges(): Promise<void> {
    const repository = this.state.selectedRepository
    if (!repository) { return Promise.resolve() }

    return this.props.dispatcher.changeRepositorySection(repository, RepositorySection.Changes)
  }

  private selectHistory(): Promise<void> {
    const repository = this.state.selectedRepository
    if (!repository) { return Promise.resolve() }

    return this.props.dispatcher.changeRepositorySection(repository, RepositorySection.History)
  }

  private async push() {
    const repository = this.state.selectedRepository
    if (!repository) { return }

    const remote = await LocalGitOperations.getDefaultRemote(repository)
    if (!remote) {
      console.error('This repo has no remotes ¯\_(ツ)_/¯')
      return
    }

    const state = this.state.repositoryState
    if (!state) {
      console.error('¯\_(ツ)_/¯')
      return
    }

    const branch = state.branchesState.currentBranch
    if (!branch) {
      console.error('This repo is on an unborn branch ¯\_(ツ)_/¯')
      return
    }

    const upstream = branch.upstream
    if (upstream) {
      await LocalGitOperations.push(repository, remote, branch.name, false)
    } else {
      await LocalGitOperations.push(repository, remote, branch.name, true)
    }
  }

  private async pull() {
    const repository = this.state.selectedRepository
    if (!repository) { return }

    const remote = await LocalGitOperations.getDefaultRemote(repository)
    if (!remote) {
      console.error('This repo has no remotes ¯\_(ツ)_/¯')
      return
    }

    const state = this.state.repositoryState
    if (!state) {
      console.error('¯\_(ツ)_/¯')
      return
    }

    const branch = state.branchesState.currentBranch
    if (!branch) {
      console.error('This repo is on an unborn branch ¯\_(ツ)_/¯')
      return
    }

    await LocalGitOperations.pull(repository, remote, branch.name)
  }

  public componentDidMount() {
    document.ondragover = document.ondrop = (e) => {
      e.preventDefault()
    }

    document.body.ondrop = (e) => {
      const files = e.dataTransfer.files
      this.handleDragAndDrop(files)
      e.preventDefault()
    }
  }

  private handleDragAndDrop(fileList: FileList) {
    const paths: string[] = []
    for (let i = 0; i < fileList.length; i++) {
      const path = fileList[i]
      paths.push(path.path)
    }

    this.addRepositories(paths)
  }

  private showFileBrowser() {
    const directories = remote.dialog.
        showOpenDialog({ properties: [ 'openDirectory', 'multiSelections' ] })
    if (directories && directories.length > 0) {
      this.addRepositories(directories)
    }
  }

  private removeRepository() {
    const repository = this.state.selectedRepository
    if (!repository) {
      return
    }

    const repoID: number = repository.id
    this.props.dispatcher.removeRepositories([ repoID ])
  }

  private addRepositories(paths: string[]) {
    this.props.dispatcher.addRepositories(paths)
  }

  private renderTitlebar() {
    if (process.platform !== 'darwin' && process.platform !== 'win32') {
      return null
    }

    const winControls = process.platform === 'win32'
      ? <WindowControls />
      : null

    return (
      <div id='desktop-app-title-bar'>
        <span className='app-title'>GitHub Desktop</span>
        {winControls}
      </div>
    )
  }

  /** Put the main application menu into a context menu for now (win only) */
  private onContextMenu(e: React.MouseEvent<any>) {
    if (process.platform === 'win32') {
      e.preventDefault()
      ipcRenderer.send('show-popup-app-menu', null)
    }
  }

  private renderPopup(): JSX.Element | null {
    const popup = this.state.currentPopup
    if (!popup) { return null }

    let content: JSX.Element | null = null
    switch (popup) {
      case Popup.CreateBranch: {
        const state = this.state.repositoryState!.branchesState
        content = <CreateBranch repository={this.state.selectedRepository!}
                                dispatcher={this.props.dispatcher}
                                branches={state.allBranches}
                                currentBranch={state.currentBranch}/>
      } break

      case Popup.ShowBranches: {
        const state = this.state.repositoryState!.branchesState
        content = <Branches allBranches={state.allBranches}
                            recentBranches={state.recentBranches}
                            currentBranch={state.currentBranch}
                            defaultBranch={state.defaultBranch}
                            dispatcher={this.props.dispatcher}
                            repository={this.state.selectedRepository!}
                            commits={state.commits}/>
      } break

      case Popup.AddRepository:
        content = <AddRepository dispatcher={this.props.dispatcher}/>
        break

<<<<<<< HEAD
      case Popup.RenameBranch: {
        const state = this.state.repositoryState!.branchesState
        content = <RenameBranch dispatcher={this.props.dispatcher}
                                repository={this.state.selectedRepository!}
                                branch={state.currentBranch!}/>
      } break
=======
      case Popup.DeleteBranch: {
        const state = this.state.repositoryState!.branchesState
        content = <DeleteBranch dispatcher={this.props.dispatcher}
                                repository={this.state.selectedRepository!}
                                branch={state.currentBranch!}/>
        } break
>>>>>>> d6bc9a7e
    }

    if (!content) {
      return fatalError(`Unknown popup: ${popup}`)
    }

    return <Popuppy>{content}</Popuppy>
  }

  private renderErrors() {
    const errors = this.state.errors
    if (!errors.length) { return null }

    const clearErrors = () => {
      for (const error of Array.from(errors)) {
        this.props.dispatcher.clearError(error)
      }
    }

    const msgs = errors.map(e => e.message)
    return (
      <Popuppy>
        <div>{msgs.map(msg => <span>{msg}</span>)}</div>
        <button onClick={clearErrors}>OK</button>
      </Popuppy>
    )
  }

  private renderApp() {
    return (
      <div id='desktop-app-contents' onContextMenu={e => this.onContextMenu(e)}>
        <Resizable id='desktop-app-sidebar' configKey='repositories-list-width'>
          <RepositoriesList selectedRepository={this.state.selectedRepository}
                            onSelectionChanged={repository => this.onSelectionChanged(repository)}
                            dispatcher={this.props.dispatcher}
                            repos={this.state.repositories}
                            loading={this.state.loading}/>
        </Resizable>

        {this.renderRepository()}

        {this.renderPopup()}

        {this.renderErrors()}
      </div>
    )
  }

  private renderRepository() {
    const selectedRepository = this.state.selectedRepository
    if (!selectedRepository) {
      return <NoRepositorySelected/>
    }

    return (
      <RepositoryView repository={selectedRepository}
                      state={this.state.repositoryState!}
                      dispatcher={this.props.dispatcher}
                      gitUserStore={this.props.gitUserStore}/>
    )
  }

  private renderNotLoggedIn() {
    return (
      <div id='desktop-app-contents'>
        <NotLoggedIn dispatcher={this.props.dispatcher}/>
      </div>
    )
  }

  public render() {
    return (
      <div id='desktop-app-chrome'>
        {this.renderTitlebar()}
        {this.state.users.length > 0 ? this.renderApp() : this.renderNotLoggedIn()}
      </div>
    )
  }

  private refreshRepository(repository: Repository) {
    // This probably belongs in the Repository component or whatever, but until
    // that exists...
    console.log(repository)
    this.props.dispatcher.refreshGitHubRepositoryInfo(repository)
  }

  private onSelectionChanged(repository: Repository) {
    this.props.dispatcher.selectRepository(repository)

    this.refreshRepository(repository)
  }
}

function NoRepositorySelected() {
  return (
    <div className='panel blankslate'>
      No repository selected
    </div>
  )
}<|MERGE_RESOLUTION|>--- conflicted
+++ resolved
@@ -16,11 +16,8 @@
 import CreateBranch from './create-branch'
 import Branches from './branches'
 import AddRepository from './add-repository'
-<<<<<<< HEAD
 import RenameBranch from './rename-branch'
-=======
 import DeleteBranch from './delete-branch'
->>>>>>> d6bc9a7e
 
 interface IAppProps {
   readonly dispatcher: Dispatcher
@@ -75,23 +72,19 @@
       case 'show-branches': return this.showBranches()
       case 'remove-repository': return this.removeRepository()
       case 'add-repository': return this.addRepository()
-<<<<<<< HEAD
       case 'rename-branch': return this.renameBranch()
-=======
       case 'delete-branch': return this.deleteBranch()
->>>>>>> d6bc9a7e
     }
 
     return fatalError(`Unknown menu event name: ${name}`)
   }
 
-<<<<<<< HEAD
   private renameBranch() {
     this.props.dispatcher.showPopup(Popup.RenameBranch, this.state.selectedRepository)
-=======
+  }
+
   private deleteBranch() {
     this.props.dispatcher.showPopup(Popup.DeleteBranch, this.state.selectedRepository)
->>>>>>> d6bc9a7e
   }
 
   private addRepository() {
@@ -273,21 +266,19 @@
         content = <AddRepository dispatcher={this.props.dispatcher}/>
         break
 
-<<<<<<< HEAD
       case Popup.RenameBranch: {
         const state = this.state.repositoryState!.branchesState
         content = <RenameBranch dispatcher={this.props.dispatcher}
                                 repository={this.state.selectedRepository!}
                                 branch={state.currentBranch!}/>
       } break
-=======
+
       case Popup.DeleteBranch: {
         const state = this.state.repositoryState!.branchesState
         content = <DeleteBranch dispatcher={this.props.dispatcher}
                                 repository={this.state.selectedRepository!}
                                 branch={state.currentBranch!}/>
-        } break
->>>>>>> d6bc9a7e
+      } break
     }
 
     if (!content) {
