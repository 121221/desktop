--- conflicted
+++ resolved
@@ -163,12 +163,9 @@
       case 'check-for-updates': return this.checkForUpdates()
       case 'quit-and-install-update': return updateStore.quitAndInstallUpdate()
       case 'show-preferences': return this.props.dispatcher.showPopup({ type: PopupType.Preferences })
-<<<<<<< HEAD
+      case 'choose-repository': return this.props.dispatcher.showFoldout({ type: FoldoutType.Repository })
       case 'update-branch': return this.updateBranch()
       case 'merge-branch': return this.mergeBranch()
-=======
-      case 'choose-repository': return this.props.dispatcher.showFoldout({ type: FoldoutType.Repository })
->>>>>>> 7488a956
     }
 
     return assertNever(name, `Unknown menu event name: ${name}`)
