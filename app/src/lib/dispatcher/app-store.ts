--- conflicted
+++ resolved
@@ -177,12 +177,10 @@
       this.emitUpdate()
     })
 
-<<<<<<< HEAD
+    this.cloningRepositoriesStore.onDidError(e => this._postError(e))
+
     this.signInStore.onDidUpdate(() => this.emitUpdate())
     this.signInStore.onDidError(error => this._postError(error))
-=======
-    this.cloningRepositoriesStore.onDidError(e => this._postError(e))
->>>>>>> 2ee50233
 
     const rootDir = getAppPath()
     this.emojiStore.read(rootDir).then(() => this.emitUpdate())
